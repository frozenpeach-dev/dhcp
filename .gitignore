--- conflicted
+++ resolved
@@ -14,9 +14,5 @@
 
 /target
 
-<<<<<<< HEAD
 *.DS_Store
 config/
-=======
-*.DS_Store
->>>>>>> 6b7f9fe8
