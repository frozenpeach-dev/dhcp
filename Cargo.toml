--- conflicted
+++ resolved
@@ -6,11 +6,14 @@
 # See more keys and their definitions at https://doc.rust-lang.org/cargo/reference/manifest.html
 
 [dependencies]
-<<<<<<< HEAD
 mac_address = "0"
 chrono = "0.4.24"
 itertools = "0.10.5"
 enum-iterator = "1.4.0"
+colored = "2.0.0"
+fern = "0.6.2"
+log = "0.4.17"
+chrono = "0.4.24"
 
 [dependencies.uuid]
  version = "1.3.0"
@@ -18,11 +21,4 @@
      "v4",                
      "fast-rng",          
      "macro-diagnostics", 
- ]
-=======
-
-colored = "2.0.0"
-fern = "0.6.2"
-log = "0.4.17"
-chrono = "0.4.24"
->>>>>>> fd4ce922
+ ]