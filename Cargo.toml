[package]
name = "dhcp"
version = "0.1.0"
edition = "2021"

# See more keys and their definitions at https://doc.rust-lang.org/cargo/reference/manifest.html

[dependencies]
derive_data = { path = "../derive_data" }
fp_core = { path = "../fp_core" }
chrono = "0.4.24"
mac_address  = "1.1.4"
itertools = "0.10.5"
byteorder = "1.4.3"
log = "0.4.17"
lazy_static = "1.4.0"
rand = "0.8.5"
serde = { version = "1.0.160", features = ["derive"] }
serde_yaml = "0.9.21"
<<<<<<< HEAD
mysql = "*"
tokio = { version = "1", features = ["full"] }
=======
pnet = "0.33.0" 
serde_with = "2.3.2"
>>>>>>> cd6b908a
<|MERGE_RESOLUTION|>--- conflicted
+++ resolved
@@ -17,10 +17,7 @@
 rand = "0.8.5"
 serde = { version = "1.0.160", features = ["derive"] }
 serde_yaml = "0.9.21"
-<<<<<<< HEAD
 mysql = "*"
 tokio = { version = "1", features = ["full"] }
-=======
 pnet = "0.33.0" 
-serde_with = "2.3.2"
->>>>>>> cd6b908a
+serde_with = "2.3.2"