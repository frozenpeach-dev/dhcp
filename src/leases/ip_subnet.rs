--- conflicted
+++ resolved
@@ -7,11 +7,7 @@
 
 /// `Ipv4Subnet` provides an abstraction layer over 
 /// IP v4 subnets, to help manage such subnets.
-<<<<<<< HEAD
-#[derive(Clone)]
-=======
-#[derive(Serialize, Deserialize, Debug)]
->>>>>>> cd6b908a
+#[derive(Serialize, Deserialize, Clone, Debug)]
 pub struct Ipv4Subnet {
 
     network_addr: Ipv4Addr,
