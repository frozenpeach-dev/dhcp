<<<<<<< HEAD
pub mod core;
pub mod hooks;
pub mod utils;

=======
>>>>>>> 6051e103
fn main() {

}<|MERGE_RESOLUTION|>--- conflicted
+++ resolved
@@ -1,10 +1,7 @@
-<<<<<<< HEAD
 pub mod core;
 pub mod hooks;
 pub mod utils;
 
-=======
->>>>>>> 6051e103
 fn main() {
 
 }