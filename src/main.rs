--- conflicted
+++ resolved
@@ -5,11 +5,8 @@
 mod leases;
 mod netutils;
 mod allocators;
-<<<<<<< HEAD
 mod hooks;
-=======
 mod cfg;
->>>>>>> cd6b908a
 
 fn main() {
 
